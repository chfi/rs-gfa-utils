--- conflicted
+++ resolved
@@ -532,26 +532,21 @@
             ref_ix += 1;
             query_ix += 1;
         } else {
-<<<<<<< HEAD
+            let ref_path_len = ref_path.len();
+            let query_path_len = query_path.len();
+
             let (next_ref_node, _next_ref_offset, _) =
-                if ref_ix + 1 < ref_path.len() {
+                if ref_ix + 1 < ref_path_len {
                     ref_path[ref_ix + 1]
                 } else {
                     (0, 0, Forward)
                 };
             let (next_query_node, _next_query_offset, _) =
-                if query_ix + 1 < query_path.len() {
+                if query_ix + 1 < query_path_len {
                     query_path[query_ix + 1]
                 } else {
                     (0, 0, Forward)
                 };
-=======
-            let ref_path_len = ref_path.len();
-            let query_path_len = query_path.len();
->>>>>>> 7689c1b2
-
-            let (next_ref_node, _next_ref_offset, _) = if ref_ix + 1 < ref_path_len { ref_path[ref_ix + 1] } else { (0, 0, Forward) };
-            let (next_query_node, _next_query_offset, _) = if query_ix + 1 < query_path_len { query_path[query_ix + 1] } else { (0, 0, Forward) };
 
             if ref_ix + 1 < ref_path_len && next_ref_node == query_node {
                 trace!("Deletion at ref {}\t query {}", ref_ix, query_ix);
@@ -583,13 +578,9 @@
                 entry.insert(variant);
 
                 ref_ix += 1;
-<<<<<<< HEAD
-            } else if query_ix + 1 < query_path.len()
+            } else if query_ix + 1 < query_path_len
                 && next_query_node == ref_node
             {
-=======
-            } else if query_ix + 1 < query_path_len && next_query_node == ref_node {
->>>>>>> 7689c1b2
                 trace!("Insertion at ref {}\t query {}", ref_ix, query_ix);
                 // Insertion
 
@@ -622,12 +613,7 @@
 
                 query_ix += 1;
             } else {
-<<<<<<< HEAD
-                if ref_ix + 1 >= ref_path.len()
-                    || query_ix + 1 >= query_path.len()
-=======
                 if ref_ix + 1 >= ref_path_len || query_ix + 1 >= query_path_len
->>>>>>> 7689c1b2
                 {
                     trace!("At end of ref or query");
                     break;
@@ -642,38 +628,60 @@
 
                     let variant = if ref_seq.len() == query_seq.len() {
                         if ref_seq.len() == 1 {
-                            trace!("SNV at ref {}\t query {}", ref_ix, query_ix);
+                            trace!(
+                                "SNV at ref {}\t query {}",
+                                ref_ix,
+                                query_ix
+                            );
 
                             let last_query_seq: u8 = *query_seq.last().unwrap();
                             Variant::Snv(last_query_seq)
                         } else {
-                            let num_differences = ref_seq.iter().zip(query_seq.iter()).fold(
-                                0, |count, (r, q)| if r != q { count + 1 } else { count },
-                            );
+                            let num_differences = ref_seq
+                                .iter()
+                                .zip(query_seq.iter())
+                                .fold(0, |count, (r, q)| {
+                                    if r != q {
+                                        count + 1
+                                    } else {
+                                        count
+                                    }
+                                });
 
                             if num_differences == ref_seq.len() {
-                                trace!("MNP at ref {}\t query {}", ref_ix, query_ix);
+                                trace!(
+                                    "MNP at ref {}\t query {}",
+                                    ref_ix,
+                                    query_ix
+                                );
 
                                 Variant::Mnp(query_seq.as_bstr().to_owned())
                             } else {
-                                trace!("CLUMPED at ref {}\t query {}", ref_ix, query_ix);
+                                trace!(
+                                    "CLUMPED at ref {}\t query {}",
+                                    ref_ix,
+                                    query_ix
+                                );
 
                                 Variant::Clumped(query_seq.as_bstr().to_owned())
                             }
                         }
                     } else {
-                        let (prev_ref_node, _prev_ref_offset, _) = if ref_ix == 0 {
-                            ref_path[ref_ix]
-                        } else {
-                            ref_path[ref_ix - 1]
-                        };
-
-                        let prev_ref_seq = segment_sequences.get(&prev_ref_node).unwrap();
+                        let (prev_ref_node, _prev_ref_offset, _) =
+                            if ref_ix == 0 {
+                                ref_path[ref_ix]
+                            } else {
+                                ref_path[ref_ix - 1]
+                            };
+
+                        let prev_ref_seq =
+                            segment_sequences.get(&prev_ref_node).unwrap();
                         let last_prev_seq: u8 = *prev_ref_seq.last().unwrap();
 
-                        let ref_seq_vcf: BString = std::iter::once(last_prev_seq)
-                            .chain(ref_seq.iter().copied())
-                            .collect();
+                        let ref_seq_vcf: BString =
+                            std::iter::once(last_prev_seq)
+                                .chain(ref_seq.iter().copied())
+                                .collect();
 
                         var_key = VariantKey {
                             ref_name: ref_name.into(),
@@ -681,16 +689,25 @@
                             sequence: ref_seq_vcf,
                         };
 
-                        let alt_seq_vcf: BString = std::iter::once(last_prev_seq)
-                            .chain(query_seq.iter().copied())
-                            .collect();
+                        let alt_seq_vcf: BString =
+                            std::iter::once(last_prev_seq)
+                                .chain(query_seq.iter().copied())
+                                .collect();
 
                         if ref_seq.len() > query_seq.len() {
-                            trace!("Deletion at ref {}\t query {}", ref_ix, query_ix);
+                            trace!(
+                                "Deletion at ref {}\t query {}",
+                                ref_ix,
+                                query_ix
+                            );
 
                             Variant::Del(alt_seq_vcf)
                         } else {
-                            trace!("Insertion at ref {}\t query {}", ref_ix, query_ix);
+                            trace!(
+                                "Insertion at ref {}\t query {}",
+                                ref_ix,
+                                query_ix
+                            );
 
                             Variant::Ins(alt_seq_vcf)
                         }
